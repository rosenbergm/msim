/*
 * Copyright (c) 2002-2007 Viliam Holub
 * All rights reserved.
 *
 * Distributed under the terms of GPL.
 *
 *
 *  Useful debugging features
 *
 */

#include <stdio.h>
#include <string.h>
#include <stdbool.h>
#include <inttypes.h>
#include "debug.h"
#include "../device/cpu/mips_r4000/cpu.h"
#include "../device/cpu/risvc_rv64g/cpu.h"
#include "../device/dcpu.h"
#include "../device/mem.h"
#include "../assert.h"
#include "../env.h"
#include "../main.h"
#include "../utils.h"

#define CP0_PM_ITEMS  7
#define REG_BUF       1024

static struct {
	uint32_t no;
	char *s;
} pagemask_name[CP0_PM_ITEMS + 1] = {
	{ 0x0U,   "4k" },
	{ 0x3U,   "16k" },
	{ 0xfU,   "64k" },
	{ 0x3fU,  "256k" },
	{ 0xffU,  "1M" },
	{ 0x3ffU, "4M" },
	{ 0xfffU, "16M" },
	{ -1,     "err" }
};

static char *cp0_dump_str[] = {
	"  00 Index\t%08X  index: %02X res: %x p: %01x \n",
	"  01 Random\t%08X  random: %02X, res: %07X\n",
	"  02 EntryLo0\t%08X  g: %x v: %x d: %x c: %x pfn: %06X res: %x\n",
	"  03 EntryLo1\t%08X  g: %x v: %x d: %x c: %x pfn: %06X res: %x\n",
	"  04 Context\t%08X  res: %x badvpn2: %05X ptebase: %03X\n",
	"  05 PageMask\t%08X  res1: %04x mask: %03X (%s) res2: %02X\n",
	"  06 Wired\t%08X  wired: %x res: %07X\n",
	"  07 Reserved\n",
	"  08 BadVAddr\t%08X\n",
	"  09 Count\t%08X\n",
	"  0a EntryHi\t%08X  asid: %02X res: %x vpn2: %05X\n",
	"  0b Compare\t%08X\n",
	"  0c Status\t%08X  ie: %x exl: %x erl: %x ksu: %x "
		"ux: %x sx: %x kx: %x\n\t\t\t  im: %02X de: %x "
		"ce: %x ch: %x res1: %x sr: %x ts: %x\n\t\t\t  "
		"bev: %x res2: %x re: %x fr: %x rp: %x cu: %x\n",
	"  0d Cause\t%08X  res1: %x exccode: %02X (%s) res2: %x "
		"ip: %02X res3: %02X\n\t\t\t  ce: %d res4: %d bd: %d\n",
	"  0e EPC\t%08X\n",
	"  0f PRId\t%08X  rev: %02X imp: %02X res: %04X\n",
	"  10 Config\t%08X  k0: %x cu: %x db: %x b: %x dc: %x "
		"ic: %x res: %x eb: %x\n\t\t\t  em: %x be: %x sm: %x sc: %x "
		"ew: %x sw: %x ss: %x sb: %x\n\t\t\t  ep: %x ec: %x cm: %x\n",
	"  11 LLAddr\t%08X\n",
	"  12 WatchLo\t%08X  w: %x r: %x res: %x paddr0: %08X\n",
	"  13 WatchHi\t%08X  res: %08X paddr1: %x\n",
	"  14 XContext\n",
	"  15 Reserved\n",
	"  16 Reserved\n",
	"  17 Reserved\n",
	"  18 Reserved\n",
	"  19 Reserved\n",
	"  1a Reserved\n",
	"  1b Reserved\n",
	"  1c Reserved\n",
	"  1d Reserved\n",
	"  1e ErrorEPC\t%08x  errorepc: %08x\n",
	"  1f Reserved\n"
};

<<<<<<< HEAD
void reg_dump(r4k_cpu_t *cpu)
=======
static char *cp0_cause_exccode_str[] = {
	"Interrupt", "TLB Modification", "TLB Exception (Load)", "TLB Exception (Store)",
	"Address Error (Load)", "Address Error (Store)", "Bus Error (Code)", "Bus Error (Data)",
	"System Call", "Breakpoint", "Reserved Instruction", "Coprocessor Unusable",
	"Arithmetic Overflow", "Trap", "Virtual Coherency (Code)", "Floating Point",
	"Reserved", "Reserved", "Reserved", "Reserved",
	"Reserved", "Reserved", "Reserved", "Watch",
	"Reserved", "Reserved", "Reserved", "Reserved",
	"Reserved", "Reserved", "Reserved", "Virtual Coherency (Data)"
};

void reg_dump(cpu_t *cpu)
>>>>>>> 81ab4665
{
	printf("processor %u\n", cpu->procno);

	unsigned int i;
	for (i = 0; i < 30; i += 5) {
		printf(" %3s %16" PRIx64 "  %3s %16" PRIx64 "  %3s %16" PRIx64 "  %3s %16" PRIx64 "  %3s %16" PRIx64 "\n",
		    regname[i],     cpu->regs[i].val,
		    regname[i + 1], cpu->regs[i + 1].val,
		    regname[i + 2], cpu->regs[i + 2].val,
		    regname[i + 3], cpu->regs[i + 3].val,
		    regname[i + 4], cpu->regs[i + 4].val);
	}

	printf(" %3s %16" PRIx64 "  %3s %16" PRIx64 "   pc %16" PRIx64 "   lo %16" PRIx64 "   hi %16" PRIx64 "\n",
	    regname[i],     cpu->regs[i].val,
	    regname[i + 1], cpu->regs[i + 1].val,
	    cpu->pc.ptr, cpu->loreg.val, cpu->hireg.val);
}

static const char *get_pagemask_name(unsigned int pm)
{
	unsigned int i;
	for (i = 0; i < CP0_PM_ITEMS; i++)
		if (pm == pagemask_name[i].no)
			return pagemask_name[i].s;

	/* Error */
	return pagemask_name[CP0_PM_ITEMS].s;
}

void tlb_dump(r4k_cpu_t *cpu)
{
	printf(" [             general             ][    subp 0     ][     subp 1    ]\n"
	    "  no    vpn      mask        g asid  v d   pfn     c  v d   pfn     c\n");

	unsigned int i;
	for (i = 0; i < 48; i++) {
		tlb_entry_t *e = &(cpu->tlb[i]);

		printf("  %02x  %08" PRIx32 " %08" PRIx32 ":%-4s %u  %02x   %u %u %09" PRIx64 " %1x  %u %u %09" PRIx64 " %1x\n",
		    i, e->vpn2, e->mask,
		    get_pagemask_name((~e->mask) >> cp0_pagemask_mask_shift),
		    e->global, e->asid, e->pg[0].valid, e->pg[0].dirty,
		    e->pg[0].pfn, e->pg[0].cohh, e->pg[1].valid,
		    e->pg[1].dirty, e->pg[1].pfn, e->pg[1].cohh);
	}
}

static void cp0_dump_reg(r4k_cpu_t *cpu, unsigned int reg)
{
	const char *s = cp0_dump_str[reg];

	switch (reg) {
	case cp0_Index:
		printf(s,
		    cp0_index(cpu),
		    cp0_index_index(cpu), cp0_index_res(cpu), cp0_index_p(cpu));
		break;
	case cp0_Random:
		printf(s,
		    cp0_random(cpu), cp0_random_random(cpu), cp0_random_res(cpu));
		break;
	case cp0_EntryLo0:
		printf(s,
		    cp0_entrylo0(cpu),
		    cp0_entrylo0_g(cpu), cp0_entrylo0_v(cpu),
		    cp0_entrylo0_d(cpu), cp0_entrylo0_c(cpu),
		    cp0_entrylo0_pfn(cpu), cp0_entrylo0_res1(cpu));
		break;
	case cp0_EntryLo1:
		printf(s,
		    cp0_entrylo1(cpu),
		    cp0_entrylo1_g(cpu), cp0_entrylo1_v(cpu),
		    cp0_entrylo1_d(cpu), cp0_entrylo1_c(cpu),
		    cp0_entrylo1_pfn(cpu), cp0_entrylo1_res1(cpu));
		break;
	case cp0_Context:
		printf(s,
		    cp0_context(cpu),
		    cp0_context_res1(cpu),
		    cp0_context_badvpn2(cpu),
		    cp0_context_ptebase(cpu));
		break;
	case cp0_PageMask:
		printf(s,
		    cp0_pagemask(cpu),
		    cp0_pagemask_res1(cpu),
		    cp0_pagemask_mask(cpu),
		    get_pagemask_name(cp0_pagemask_mask(cpu)),
		    cp0_pagemask_res2(cpu));
		break;
	case cp0_Wired:
		printf(s,
		    cp0_wired(cpu), cp0_wired_w(cpu), cp0_wired_res1(cpu));
		break;
	case cp0_BadVAddr:
		printf(s, cp0_badvaddr(cpu));
		break;
	case cp0_Count:
		printf(s, cp0_count(cpu));
		break;
	case cp0_EntryHi:
		printf(s,
		    cp0_entryhi(cpu), cp0_entryhi_asid(cpu),
		    cp0_entryhi_res1(cpu), cp0_entryhi_vpn2(cpu));
		break;
	case cp0_Compare:
		printf(s, cp0_compare(cpu));
		break;
	case cp0_Status:
		printf(s,
		    cp0_status(cpu),
		    cp0_status_ie(cpu), cp0_status_exl(cpu), cp0_status_erl(cpu),
		    cp0_status_ksu(cpu), cp0_status_ux(cpu), cp0_status_sx(cpu),
		    cp0_status_kx(cpu), cp0_status_im(cpu), cp0_status_de(cpu),
		    cp0_status_ce(cpu), cp0_status_ch(cpu), cp0_status_res1(cpu),
		    cp0_status_sr(cpu), cp0_status_ts(cpu), cp0_status_bev(cpu),
		    cp0_status_res2(cpu), cp0_status_re(cpu), cp0_status_fr(cpu),
		    cp0_status_rp(cpu), cp0_status_cu(cpu));
		break;
	case cp0_Cause:
		printf(s,
		    cp0_cause(cpu), cp0_cause_res1(cpu),
		    cp0_cause_exccode(cpu), cp0_cause_exccode_str[cp0_cause_exccode(cpu)],
		    cp0_cause_res2(cpu), cp0_cause_ip(cpu), cp0_cause_res3(cpu),
		    cp0_cause_ce(cpu), cp0_cause_res4(cpu), cp0_cause_bd(cpu));
		break;
	case cp0_EPC:
		printf(s, cp0_epc(cpu));
		break;
	case cp0_PRId:
		printf(s,
		    cp0_prid(cpu), cp0_prid_rev(cpu),
		    cp0_prid_imp(cpu), cp0_prid_res(cpu));
		break;
	case cp0_Config:
		printf(s,
		    cp0_config(cpu), cp0_config_k0(cpu), cp0_config_cu(cpu),
		    cp0_config_db(cpu), cp0_config_b(cpu), cp0_config_dc(cpu),
		    cp0_config_ic(cpu), cp0_config_res(cpu), cp0_config_eb(cpu),
		    cp0_config_em(cpu), cp0_config_be(cpu), cp0_config_sm(cpu),
		    cp0_config_sc(cpu), cp0_config_ew(cpu), cp0_config_sw(cpu),
		    cp0_config_ss(cpu), cp0_config_sb(cpu), cp0_config_ep(cpu),
		    cp0_config_ec(cpu), cp0_config_cm(cpu));
		break;
	case cp0_LLAddr:
		printf(s, cp0_lladdr(cpu));
		break;
	case cp0_WatchLo:
		printf(s,
		    cp0_watchlo(cpu), cp0_watchlo_w(cpu), cp0_watchlo_r(cpu),
		    cp0_watchlo_res(cpu), cp0_watchlo_paddr0(cpu));
		break;
	case cp0_WatchHi:
		printf(s,
		    cp0_watchhi(cpu), cp0_watchhi_paddr1(cpu), cp0_watchhi_res(cpu));
		break;
	case cp0_ErrorEPC:
		printf(s, cp0_errorepc(cpu), cp0_errorepc(cpu));
		break;
	default:
		printf(s);
		break;
	}
}

void cp0_dump_all(r4k_cpu_t *cpu)
{
	ASSERT(cpu != NULL);

	printf("  no name       hex dump  readable dump\n");
	cp0_dump_reg(cpu, 0);
	cp0_dump_reg(cpu, 1);
	cp0_dump_reg(cpu, 2);
	cp0_dump_reg(cpu, 3);
	cp0_dump_reg(cpu, 4);
	cp0_dump_reg(cpu, 5);
	cp0_dump_reg(cpu, 6);
	cp0_dump_reg(cpu, 8);
	cp0_dump_reg(cpu, 9);
	cp0_dump_reg(cpu, 10);
	cp0_dump_reg(cpu, 11);
	cp0_dump_reg(cpu, 12);
	cp0_dump_reg(cpu, 13);
	cp0_dump_reg(cpu, 14);
	cp0_dump_reg(cpu, 15);
	cp0_dump_reg(cpu, 16);
	cp0_dump_reg(cpu, 17);
	cp0_dump_reg(cpu, 18);
	cp0_dump_reg(cpu, 19);
	cp0_dump_reg(cpu, 20);
	cp0_dump_reg(cpu, 30);
}

void cp0_dump(r4k_cpu_t *cpu, unsigned int reg)
{
	ASSERT(cpu != NULL);

	printf("  no name       hex dump  readable dump\n");
	cp0_dump_reg(cpu, reg);
}

static void idump_common(ptr64_t addr, instr_t instr, string_t *s_opc,
    string_t *s_mnemonics, string_t *s_comments)
{
	string_printf(s_opc, "%08" PRIx32, instr.val);

	mnemonics_fnc_t fnc = decode_mnemonics(instr);
	fnc(addr, instr, s_mnemonics, s_comments);
}

/** Dump instruction mnemonics
 *
 * @param cpu     If not NULL, then the dump is processor-dependent
 *                (with processor number).
 * @param addr    Virtual address of the instruction.
 * @param instr   Instruction to dump.
 * @param modregs If true, then modified registers are also dumped.
 *
 */
void idump(r4k_cpu_t *cpu, ptr64_t addr, instr_t instr, bool modregs)
{
	string_t s_cpu;
	string_t s_addr;
	string_t s_opc;
	string_t s_mnemonics;
	string_t s_comments;

	string_init(&s_cpu);
	string_init(&s_addr);
	string_init(&s_opc);
	string_init(&s_mnemonics);
	string_init(&s_comments);

	if (cpu != NULL)
		string_printf(&s_cpu, "cpu%u", cpu->procno);

	string_printf(&s_addr, "%#018" PRIx64, addr.ptr);
	idump_common(addr, instr, &s_opc, &s_mnemonics, &s_comments);

	if (cpu != NULL)
		printf("%-5s ", s_cpu.str);

	if (iaddr)
		printf("%-18s ", s_addr.str);

	if (iopc)
		printf("%-8s ", s_opc.str);

	printf("%s\n", s_mnemonics.str);

	// FIXME print comments

	string_done(&s_cpu);
	string_done(&s_addr);
	string_done(&s_opc);
	string_done(&s_mnemonics);
	string_done(&s_comments);
}

/** Dump instruction mnemonics
 *
 * @param addr  Physical address of the instruction.
 * @param instr Instruction to dump.
 *
 */
void idump_phys(ptr36_t addr, instr_t instr)
{
	string_t s_addr;
	string_t s_iopc;
	string_t s_mnemonics;
	string_t s_comments;

	string_init(&s_addr);
	string_init(&s_iopc);
	string_init(&s_mnemonics);
	string_init(&s_comments);

	if (iaddr)
		string_printf(&s_addr, "%#011" PRIx64 "  ", addr);

	ptr64_t vaddr;
	vaddr.ptr = addr;

	idump_common(vaddr, instr, &s_iopc, &s_mnemonics, &s_comments);

	if (!iopc)
		string_clear(&s_iopc);

	const char *comment_sep = string_is_empty(&s_comments) ? "" : " # ";
	const char *iopc_sep_after = iopc ? "  " : "";

	printf("  %s%s  %s%-20s%s%s\n",
	    s_addr.str,
	    s_iopc.str, iopc_sep_after,
	    s_mnemonics.str,
	    comment_sep, s_comments.str);

	string_done(&s_addr);
	string_done(&s_iopc);
	string_done(&s_mnemonics);
	string_done(&s_comments);
}

/** Write info about changed registers
 *
 * Each modified register is included to the output.
 *
 */
char *modified_regs_dump(r4k_cpu_t *cpu)
{
	unsigned int i;
	char *s1;
	char *s2;
	char *s3;
	char sc1[REG_BUF];
	char sc2[REG_BUF];

	char *sx = safe_malloc(REG_BUF);
	size_t size = REG_BUF;

	sc1[0] = 0;
	sc2[0] = 0;
	s1 = sc1;
	s2 = sc2;

	/* Test for general registers */
	for (i = 0; i < 32; i++)
		if (cpu->regs[i].val != cpu->old_regs[i].val) {
			snprintf(s1, size, "%s, %s: %#" PRIx64 "->%#" PRIx64,
			    s2, regname[i], cpu->old_regs[i].val, cpu->regs[i].val);

			s3 = s1;
			s1 = s2;
			s2 = s3;
			cpu->old_regs[i] = cpu->regs[i];
		}

	/* Test for cp0 */
	for (i = 0; i < 32; i++)
		if ((cpu->cp0[i].val != cpu->old_cp0[i].val) && (i != cp0_Random) && (i != cp0_Count)) {
			if (cp0name == cp0_name[2])
				snprintf(s1, size, "%s, cp0_%s: %#" PRIx64 "->%#" PRIx64,
				    s2, cp0name[i], cpu->old_cp0[i].val, cpu->cp0[i].val);
			else
				snprintf(s1, size, "%s, cp0[%u]: %#" PRIx64 "->%#" PRIx64,
				    s2, i, cpu->old_cp0[i].val, cpu->cp0[i].val);

			s3 = s1;
			s1 = s2;
			s2 = s3;
			cpu->old_cp0[i] = cpu->cp0[i];
		}

	/* Test for loreg */
	if (cpu->loreg.val != cpu->old_loreg.val) {
		snprintf(s1, size, "%s, loreg: %#" PRIx64 "->%#" PRIx64,
		    s2, cpu->old_loreg.val, cpu->loreg.val);

		s3 = s1;
		s1 = s2;
		s2 = s3;
		cpu->old_loreg = cpu->loreg;
	}

	/* Test for hireg */
	if (cpu->hireg.val != cpu->old_hireg.val) {
		snprintf(s1, size, "%s, hireg: %#" PRIx64 "->%#" PRIx64,
		    s2, cpu->old_hireg.val, cpu->hireg.val);

		s3 = s1;
		s1 = s2;
		s2 = s3;
		cpu->old_hireg = cpu->hireg;
	}

	if (*s2 == 0)
		*sx = 0;
	else
		strcpy(sx, s2 + 2);

	return sx;
}

void dbg_print_device_info(device_t *dev)
{
	printf("%-10s %-10s ", dev->name, dev->type->name);
	// FIXME cmd_run_by_name("info", &pars_end, dev->type->cmds, dev);
}

/** Show statistics for specified device
 *
 */
void dbg_print_device_stat(device_t *dev)
{
	printf("%-10s %-10s ", dev->name, dev->type->name);
	// FIXME cmd_run_by_name("stat", &pars_end, dev->type->cmds, dev);
}

void dbg_print_devices(device_filter_t filter)
{
	printf("[  name  ] [  type  ] [ parameters...\n");

	device_t *device = NULL;
	bool device_found = false;
	token_t token_end[] = {
		{ .ttype = tt_end }
	};

	while (dev_next(&device, filter)) {
		device_found = true;
		printf("%-10s %-10s ", device->name, device->type->name);
		cmd_run_by_name("info", &token_end, device->type->cmds, device);
	}

	if (!device_found) {
		printf("No matching devices found.\n");
	}
}

void dbg_print_devices_stat(device_filter_t filter)
{
	// FIXME
}<|MERGE_RESOLUTION|>--- conflicted
+++ resolved
@@ -81,9 +81,7 @@
 	"  1f Reserved\n"
 };
 
-<<<<<<< HEAD
-void reg_dump(r4k_cpu_t *cpu)
-=======
+
 static char *cp0_cause_exccode_str[] = {
 	"Interrupt", "TLB Modification", "TLB Exception (Load)", "TLB Exception (Store)",
 	"Address Error (Load)", "Address Error (Store)", "Bus Error (Code)", "Bus Error (Data)",
@@ -95,8 +93,7 @@
 	"Reserved", "Reserved", "Reserved", "Virtual Coherency (Data)"
 };
 
-void reg_dump(cpu_t *cpu)
->>>>>>> 81ab4665
+void reg_dump(r4k_cpu_t *cpu)
 {
 	printf("processor %u\n", cpu->procno);
 
